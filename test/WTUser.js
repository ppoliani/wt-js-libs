--- conflicted
+++ resolved
@@ -21,12 +21,9 @@
 
 const DEBUG = true;
 
-<<<<<<< HEAD
 describe.skip('WT User Lib', function() {
   this.timeout(120000);
-=======
-describe('WT User Lib', function() {
->>>>>>> 8225a37f
+  
   let indexAddress = "0x0";
 
   beforeEach(function() {
